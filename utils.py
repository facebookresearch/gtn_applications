--- conflicted
+++ resolved
@@ -257,11 +257,7 @@
 
 class ASGLossFunction(torch.autograd.Function):
     @staticmethod
-<<<<<<< HEAD
     def create_transitions_graph(transitions, calc_grad=False):
-=======
-    def create_transitions_graph(transitions, calc_grad = False):
->>>>>>> 020b8434
         num_classes = transitions.shape[1]
         assert transitions.shape == (num_classes + 1, num_classes)
         g_transitions = gtn.Graph(calc_grad)
@@ -305,13 +301,9 @@
             g_emissions.set_weights(cpu_data.data_ptr())
 
             # create transition graph
-<<<<<<< HEAD
             g_transitions = ASGLossFunction.create_transitions_graph(
                 transitions, calc_trans_grad
             )
-=======
-            g_transitions = ASGLossFunction.create_transitions_graph(transitions, calc_trans_grad)
->>>>>>> 020b8434
 
             # create force align criterion graph
             g_fal = ASGLossFunction.create_force_align_graph(targets[b])
@@ -323,11 +315,6 @@
             g_fcc_fwd = gtn.forward_score(gtn.intersect(g_emissions, g_transitions))
             g_loss = gtn.subtract(g_fcc_fwd, g_fal_fwd)
             scale = 1.0
-<<<<<<< HEAD
-
-=======
-            
->>>>>>> 020b8434
             if reduction == "mean":
                 L = len(targets[b])
                 scale = 1.0 / L if L > 0 else scale
