from concurrent.futures import ThreadPoolExecutor
import collections
from dataclasses import dataclass
import gtn
import logging
import numpy as np
import os
import struct
import sys
import time
import torch


def thread_init():
    torch.set_num_threads(1)


def data_loader(dataset, config, world_rank, world_size):
    num_samples = config["data"].get("num_samples", None)
    if num_samples is not None:
        logging.info(f"Using {num_samples} of {len(dataset)}.")
        dataset = Subset(dataset, torch.randperm(len(dataset))[:num_samples])
    return torch.utils.data.DataLoader(
        dataset,
        batch_sampler=BatchSortedSampler(
            dataset, config["optim"]["batch_size"], world_rank, world_size
        ),
        collate_fn=padding_collate,
        num_workers=1,
    )


class Subset(torch.utils.data.Subset):
    def __init__(self, dataset, indices):
        super(Subset, self).__init__(dataset, indices)

    def sample_sizes(self):
        """
        Returns a list of tuples containing the input size
        (width, height) and the output length for each sample.
        """
        sizes = list(self.dataset.sample_sizes())
        for idx in self.indices:
            yield sizes[idx]


class BatchSortedSampler(torch.utils.data.Sampler):
    def __init__(self, dataset, batch_size, world_rank, world_size, shuffle=True):
        local_batchsize = batch_size // world_size
        widths = (in_size[0] for in_size, _ in dataset.sample_sizes())
        sorted_dataset = sorted(enumerate(widths), key=lambda x: x[1])
        sorted_indices, _ = zip(*sorted_dataset)
        global_batches = [
            sorted_indices[idx : idx + local_batchsize]
            for idx in range(0, len(sorted_indices), local_batchsize)
        ]
        self.length = len(global_batches) // world_size
        # distribute the sample across the ranks
        self.batches = [
            global_batches[world_rank + i * world_size] for i in range(self.length)
        ]
        self.shuffle = shuffle

    def __iter__(self):
        order = torch.randperm if self.shuffle else torch.arange
        return (self.batches[i] for i in order(self.length))

    def __len__(self):
        return self.length


def padding_collate(samples):
    inputs, targets = zip(*samples)

    # collate inputs:
    h = inputs[0].shape[1]
    max_input_len = max(ip.shape[2] for ip in inputs)
    batch_inputs = torch.zeros((len(inputs), inputs[0].shape[1], max_input_len))
    for e, ip in enumerate(inputs):
        batch_inputs[e, :, : ip.shape[2]] = ip

    return batch_inputs, targets


@dataclass
class Meters:
    loss = 0.0
    num_samples = 0
    num_tokens = 0
    edit_distance = 0

    def sync(self):
        lst = [
            self.loss, self.num_samples, self.num_tokens, self.edit_distance
        ]
        # TODO: avoid this so that distributed cpu training also works
        lst_tensor = torch.FloatTensor(lst).cuda()
        torch.distributed.all_reduce(lst_tensor)
        (
            self.loss,
            self.num_samples,
            self.num_tokens,
            self.edit_distance,
        ) = lst_tensor.tolist()

    @property
    def avg_loss(self):
        return self.loss / self.num_samples

    @property
    def cer(self):
        return self.edit_distance / self.num_tokens


# A simple timer class inspired from `tnt.TimeMeter`
class CudaTimer:
    def __init__(self, keys):
        self.keys = keys
        self.reset()

    def start(self, key):
        s = torch.cuda.Event(enable_timing=True)
        s.record()
        self.start_events[key].append(s)
        return self

    def stop(self, key):
        e = torch.cuda.Event(enable_timing=True)
        e.record()
        self.end_events[key].append(e)
        return self

    def reset(self):
        self.start_events = collections.defaultdict(list)
        self.end_events = collections.defaultdict(list)
        self.running_times = collections.defaultdict(float)
        self.n = collections.defaultdict(int)
        return self

    def value(self):
        self._synchronize()
        return {k : self.running_times[k] / self.n[k] for k in self.keys}

    def _synchronize(self):
        torch.cuda.synchronize()
        for k in self.keys:
            starts = self.start_events[k]
            ends = self.end_events[k]
            if len(starts) == 0:
                raise ValueError("Trying to divide by zero in TimeMeter")
            if len(ends) != len(starts):
                raise ValueError("Call stop before checking value!")
            time = 0
            for start, end in zip(starts, ends):
                time += start.elapsed_time(end)
            self.running_times[k] += (time * 1e-3)
            self.n[k] += len(starts)
        self.start_events = collections.defaultdict(list)
        self.end_events = collections.defaultdict(list)


# Used to measure the time taken for multiple events
class Timer:
    def __init__(self, keys):
        self.keys = keys
        self.n = {}
        self.running_time = {}
        self.total_time = {}
        self.reset()

    def start(self, key):
        self.running_time[key] = time.time()
        return self

    def stop(self, key):
        self.total_time[key] = time.time() - self.running_time[key]
        self.n[key] += 1
        self.running_time[key] = None
        return self

    def reset(self):
        for k in self.keys:
            self.total_time[k] = 0
            self.running_time[k] = None
            self.n[k] = 0
        return self

    def value(self):
        vals = {}
        for k in self.keys:
            if self.n[k] == 0:
                raise ValueError("Trying to divide by zero in TimeMeter")
            else:
                vals[k] = self.total_time[k] / self.n[k]
        return vals


class CTCLossFunction(torch.autograd.Function):
    @staticmethod
    def create_ctc_graph(target, blank_idx):
        g_criterion = gtn.Graph(False)
        L = len(target)
        S = 2 * L + 1
        for l in range(S):
            idx = (l - 1) // 2
            g_criterion.add_node(l == 0, l == S - 1 or l == S - 2)
            label = target[idx] if l % 2 else blank_idx
            g_criterion.add_arc(l, l, label)
            if l > 0:
                g_criterion.add_arc(l - 1, l, label)
            if l % 2 and l > 1 and label != target[idx - 1]:
                g_criterion.add_arc(l - 2, l, label)
        return g_criterion

    @staticmethod
    def forward(ctx, log_probs, targets, blank_idx=0, reduction="none"):
        grad_enabled = log_probs.requires_grad
        B, T, C = log_probs.shape
        losses = [None] * B
        scales = [None] * B
        emissions_graphs = [None] * B

        def process(b):
            # create emission graph
<<<<<<< HEAD
            emissions = gtn.linear_graph(T, C, True)
            emissions.set_weights(log_probs[b].cpu().data_ptr())
=======
            g_emissions = gtn.linear_graph(T, C, log_probs.requires_grad)
            g_emissions.set_weights(
                log_probs[b].cpu(memory_format=torch.contiguous_format).data_ptr()
            )
>>>>>>> fcc1720d

            # create criterion graph
            g_criterion = CTCLossFunction.create_ctc_graph(targets[b], blank_idx)

            # compose the graphs
            g_loss = gtn.negate(
                gtn.forward_score(gtn.intersect(g_emissions, g_criterion))
            )

            scale = 1.0
            if reduction == "mean":
                L = len(targets[b])
                scale = 1.0 / L if L > 0 else scale
            elif reduction != "none":
                raise ValueError("invalid value for reduction '" + str(reduction) + "'")

<<<<<<< HEAD
            if grad_enabled:
                gtn.backward(fwd_graph, False)
                grad = emissions.grad().weights_to_numpy()
                input_grad[b] = torch.Tensor(grad).view(1, T, C)
                input_grad[b] *= scale
=======
            # Save for backward:
            losses[b] = g_loss
            scales[b] = scale
            emissions_graphs[b] = g_emissions
>>>>>>> fcc1720d

        executor = ThreadPoolExecutor(max_workers=B, initializer=thread_init)
        futures = [executor.submit(process, b) for b in range(B)]
        for f in futures:
            f.result()
        ctx.auxiliary_data = (losses, scales, emissions_graphs, log_probs.shape)
        loss = torch.tensor([losses[b].item() * scales[b] for b in range(B)])
        return torch.mean(losses.cuda() if log_probs.is_cuda else loss)

    @staticmethod
    def backward(ctx, grad_output):
        losses, scales, emissions_graphs, in_shape = ctx.auxiliary_data
        B, T, C = in_shape
        input_grad = torch.empty((B, T, C))

        def process(b):
            gtn.backward(losses[b], False)
            emissions = emissions_graphs[b]
            grad = emissions.grad().weights_to_numpy()
            input_grad[b] = torch.from_numpy(grad).view(1, T, C) * scales[b]

        executor = ThreadPoolExecutor(max_workers=B, initializer=thread_init)
        futures = [executor.submit(process, b) for b in range(B)]
        for f in futures:
            f.result()

        if grad_output.is_cuda:
            input_grad = input_grad.cuda()
        input_grad *= grad_output / B

        return (
            input_grad,
            None,  # targets
            None,  # blank_idx
            None,  # reduction
        )


CTCLoss = CTCLossFunction.apply


class ASGLossFunction(torch.autograd.Function):
    @staticmethod
    def create_transitions_graph(transitions):
        num_classes = transitions.shape[1]
        assert transitions.shape == (num_classes + 1, num_classes)
        g_transitions = gtn.Graph(transitions.requires_grad)
        g_transitions.add_node(True)
        for i in range(1, num_classes + 1):
            g_transitions.add_node(False, True)
            g_transitions.add_arc(0, i, i - 1)  #  p(i | <s>)
        for i in range(num_classes):
            for j in range(num_classes):
                g_transitions.add_arc(j + 1, i + 1, i)  # p(i | j)
        g_transitions.set_weights(
            transitions.cpu(memory_format=torch.contiguous_format).data_ptr()
        )
        return g_transitions

    @staticmethod
    def create_force_align_graph(target):
        g_fal = gtn.Graph(False)
        L = len(target)
        g_fal.add_node(True)
        for l in range(1, L + 1):
            g_fal.add_node(False, l == L)
            g_fal.add_arc(l - 1, l, target[l - 1])
            g_fal.add_arc(l, l, target[l - 1])
        return g_fal

    @staticmethod
    def forward(ctx, inputs, transitions, targets, reduction="none"):
        B, T, C = inputs.shape
        losses = [None] * B
        scales = [None] * B
        emissions_graphs = [None] * B
        transitions_graphs = [None] * B

        transitions = transitions.cpu()  # avoid multiple cuda -> cpu copies

        def process(b):
            # create emission graph
            g_emissions = gtn.linear_graph(T, C, inputs.requires_grad)
            g_emissions.set_weights(
                inputs[b].cpu(memory_format=torch.contiguous_format).data_ptr()
            )

            # create transition graph
            g_transitions = ASGLossFunction.create_transitions_graph(transitions)

            # create force align criterion graph
            g_fal = ASGLossFunction.create_force_align_graph(targets[b])

            # compose the graphs
            g_fal_fwd = gtn.forward_score(
                gtn.intersect(gtn.intersect(g_fal, g_transitions), g_emissions)
            )
            g_fcc_fwd = gtn.forward_score(gtn.intersect(g_emissions, g_transitions))
            g_loss = gtn.subtract(g_fcc_fwd, g_fal_fwd)
            scale = 1.0
            if reduction == "mean":
                scale = 1.0 / L if L > 0 else scale
            elif reduction != "none":
                raise ValueError("invalid value for reduction '" + str(reduction) + "'")

            # Save for backward:
            losses[b] = g_loss
            scales[b] = scale
            emissions_graphs[b] = g_emissions
            transitions_graphs[b] = g_transitions

        executor = ThreadPoolExecutor(max_workers=B, initializer=thread_init)
        futures = [executor.submit(process, b) for b in range(B)]
        for f in futures:
            f.result()
        executor.shutdown()
        ctx.auxiliary_data = (
            losses,
            scales,
            emissions_graphs,
            transitions_graphs,
            inputs.shape,
        )
        loss = torch.tensor([losses[b].item() * scales[b] for b in range(B)])
        return torch.mean(losses.cuda() if inputs.is_cuda else loss)

    @staticmethod
    def backward(ctx, grad_output):
        (
            losses,
            scales,
            emissions_graphs,
            transitions_graphs,
            in_shape,
        ) = ctx.auxiliary_data
        B, T, C = in_shape
        input_grad = transitions_grad = None
        if ctx.needs_input_grad[0]:
            input_grad = torch.empty((B, T, C))
        if ctx.needs_input_grad[1]:
            transitions_grad = torch.empty((B, C + 1, C))

        def process(b):
            gtn.backward(losses[b], False)
            emissions = emissions_graphs[b]
            transitions = transitions_graphs[b]
            if input_grad is not None:
                grad = emissions.grad().weights_to_numpy()
                input_grad[b] = torch.from_numpy(grad).view(1, T, C) * scales[b]
            if transitions_grad is not None:
                grad = transitions.grad().weights_to_numpy()
                transitions_grad[b] = (
                    torch.from_numpy(grad).view(1, C + 1, C) * scales[b]
                )

        executor = ThreadPoolExecutor(max_workers=B, initializer=thread_init)
        futures = [executor.submit(process, b) for b in range(B)]
        for f in futures:
            f.result()

        if input_grad is not None:
            if grad_output.is_cuda:
                input_grad = input_grad.cuda()
            input_grad *= grad_output / B

        if transitions_grad is not None:
            if grad_output.is_cuda:
                transitions_grad = transitions_grad.cuda()

            transitions_grad = torch.mean(transitions_grad, 0) * grad_output

        return (
            input_grad,
            transitions_grad,
            None,  # target
            None,  # reduction
        )


ASGLoss = ASGLossFunction.apply<|MERGE_RESOLUTION|>--- conflicted
+++ resolved
@@ -222,15 +222,10 @@
 
         def process(b):
             # create emission graph
-<<<<<<< HEAD
-            emissions = gtn.linear_graph(T, C, True)
-            emissions.set_weights(log_probs[b].cpu().data_ptr())
-=======
             g_emissions = gtn.linear_graph(T, C, log_probs.requires_grad)
             g_emissions.set_weights(
                 log_probs[b].cpu(memory_format=torch.contiguous_format).data_ptr()
             )
->>>>>>> fcc1720d
 
             # create criterion graph
             g_criterion = CTCLossFunction.create_ctc_graph(targets[b], blank_idx)
@@ -247,18 +242,10 @@
             elif reduction != "none":
                 raise ValueError("invalid value for reduction '" + str(reduction) + "'")
 
-<<<<<<< HEAD
-            if grad_enabled:
-                gtn.backward(fwd_graph, False)
-                grad = emissions.grad().weights_to_numpy()
-                input_grad[b] = torch.Tensor(grad).view(1, T, C)
-                input_grad[b] *= scale
-=======
             # Save for backward:
             losses[b] = g_loss
             scales[b] = scale
             emissions_graphs[b] = g_emissions
->>>>>>> fcc1720d
 
         executor = ThreadPoolExecutor(max_workers=B, initializer=thread_init)
         futures = [executor.submit(process, b) for b in range(B)]
