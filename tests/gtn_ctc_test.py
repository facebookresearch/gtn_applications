--- conflicted
+++ resolved
@@ -60,7 +60,6 @@
         fwd = CTCLoss(torch.nn.functional.log_softmax(log_emissions, 2), labels, N - 1)
         self.assertAlmostEqual(fwd.item(), 3.34211, places=4)
         fwd.backward()
-<<<<<<< HEAD
         # fmt: off
         expected_grad = torch.tensor((
             -0.366234, 0.221185,  0.0917319, 0.0129757,  0.0142857,  0.0260553,
@@ -84,68 +83,18 @@
             [0, 0, 0, 0, 0],
             [0, 4, 8, 12],
         ]
-=======
-        expected_grad = torch.tensor(
-            (
-                -0.366234,
-                0.221185,
-                0.0917319,
-                0.0129757,
-                0.0142857,
-                0.0260553,
-                0.111121,
-                -0.411608,
-                0.278779,
-                0.0055756,
-                0.00569609,
-                0.010436,
-                0.0357786,
-                0.633813,
-                -0.678582,
-                0.00249248,
-                0.00272882,
-                0.0037688,
-                0.0663296,
-                -0.356151,
-                0.280111,
-                0.00283995,
-                0.0035545,
-                0.00331533,
-                -0.541765,
-                0.396634,
-                0.123377,
-                0.00648837,
-                0.00903441,
-                0.00623107,
-            ),
-            device=self.device,
-        ).view(1, T, N)
-        self.assertTrue(log_emissions.grad.allclose(expected_grad))
 
-    # def test_jacobian(self):
-    #     T = 20
-    #     N = 15
-    #     B = 5
-    #     tgt = [
-    #         [0, 1, 2, 3, 4, 5, 6, 7, 8, 9, 10],
-    #         [1, 1],
-    #         [0, 2, 3],
-    #         [0, 0, 0, 0, 0],
-    #         [0, 4, 8, 12],
-    #     ]
->>>>>>> 175f8ff0
+        def fn(input):
+            return CTCLoss(input, tgt, N - 1)
 
-    #     def fn(input):
-    #         return CTCLoss(input, tgt, N - 1)
+        def fn_mean(input):
+            return CTCLoss(input, tgt, N - 1, "mean")
 
-    #     def fn_mean(input):
-    #         return CTCLoss(input, tgt, N - 1, "mean")
-
-    #     inputs = torch.randn(B, T, N, dtype=torch.float, device = self.device, requires_grad=True)
-    #     self.assertTrue(gradcheck(fn, (inputs), eps=1e-2, rtol=1e-3,
-    #                               atol=1e-2))
-    #     self.assertTrue(
-    #         gradcheck(fn_mean, (inputs), eps=1e-2, rtol=1e-3, atol=1e-2))
+        inputs = torch.randn(B, T, N, dtype=torch.float, device = self.device, requires_grad=True)
+        self.assertTrue(gradcheck(fn, (inputs), eps=1e-2, rtol=1e-3,
+                                  atol=1e-2))
+        self.assertTrue(
+            gradcheck(fn_mean, (inputs), eps=1e-2, rtol=1e-3, atol=1e-2))
 
 
 if __name__ == "__main__":
