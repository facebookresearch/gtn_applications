import collections
import multiprocessing as mp
import os
import PIL.Image
import random
import re
import torch
from torchvision import transforms


SPLITS = {
    "train" : ["trainset"],
    "validation" : ["validationset1"],
    "test" : ["validationset2", "testset"],
}


class Dataset(torch.utils.data.Dataset):

    def __init__(self, data_path, preprocessor, split):
        forms = load_metadata(data_path)

        # Get split keys:
        splits = SPLITS.get(split, None)
        if splits is None:
            split_names = ", ".join(f"'{k}'" for k in SPLITS.keys())
            raise ValueError(
                f"Invalid split {split}, must be in [{split_names}].")

        split_keys = []
        for s in splits:
            with open(os.path.join(data_path, f"{s}.txt"), 'r') as fid:
                split_keys.extend((l.strip() for l in fid))

        self.preprocessor = preprocessor

        # setup image transforms:
        self.transforms = []
        if split == "train":
            self.transforms.extend([
<<<<<<< HEAD
                RandomResizeCrop(preprocessor.img_height),
                transforms.RandomRotation(2, fill=(256,)),
                transforms.ColorJitter(0.5, 0.5, 0.5, 0.5),
            ])
        else:
            self.transforms.append(ResizeCrop(preprocessor.img_height))

=======
                RandomResizeCrop(),
                transforms.RandomRotation(2, fill=(255,)),
                transforms.ColorJitter(0.5, 0.5, 0.5, 0.5),
            ])
>>>>>>> 4f5af012
        self.transforms.extend([
            transforms.ToTensor(),
            transforms.Normalize(mean=[0.912], std=[0.168]),
        ])
        self.transforms = transforms.Compose(self.transforms)

        # Load each image:
        images = []
        text = []
        for key, lines in forms.items():
            for line in lines:
                if line["key"] not in split_keys:
                    continue
                img_file = os.path.join(data_path, f"{key}.png")
                images.append((img_file, line["box"], preprocessor.img_height))
                text.append(line["text"])

        with mp.Pool(processes=4) as pool:
            images = pool.map(load_image, images)
        self.dataset = list(zip(images, text))

    def sample_sizes(self):
        """
        Returns a list of tuples containing the input size
        (width, height) and the output length for each sample.
        """
        return [image.size for image, text in self.dataset]

    def __getitem__(self, index):
<<<<<<< HEAD
        img_file, box, text = self.dataset[index]
        img = PIL.Image.open(img_file)
        inputs = self.transforms((img, box))
=======
        img, text = self.dataset[index]
        inputs = self.transforms(img)
>>>>>>> 4f5af012
        outputs = self.preprocessor.to_index(text)
        return inputs, outputs

    def __len__(self):
        return len(self.dataset)


<<<<<<< HEAD
class ResizeCrop:

    def __init__(self, img_height):
        self.img_height = img_height

    def __call__(self, args):
        img, box = args
        x, y, w, h = box
        size = (self.img_height, int((self.img_height / h) * w))
        return transforms.functional.resized_crop(
            img,
            y, x, h, w,
            size)
=======
def load_image(example):
    img_file, box, height = example
    img = PIL.Image.open(img_file)
    x, y, w, h = box
    size = (height, int((height / h) * w))
    return transforms.functional.resized_crop(
        img,
        y, x, h, w,
        size)
>>>>>>> 4f5af012


class RandomResizeCrop:

<<<<<<< HEAD
    def __init__(self, img_height, jitter=10, ratio=0.5):
        self.img_height = img_height
        self.jitter = jitter
        self.ratio = ratio

    def __call__(self, args):
        img, box = args
        # add some jitter to x, y, w, h:
        box = [b + random.randint(-self.jitter, self.jitter) for b in box]
        x, y, w, h = box

        # randomize aspect ratio:
        size_w = (self.img_height / h) * w
        size_w *= random.uniform(1 - self.ratio, 1 + self.ratio)
        size = (self.img_height, int(size_w))
        return transforms.functional.resized_crop(
            img,
            y, x, h, w,
            size)
=======
    def __init__(self, jitter=10, ratio=0.5):
        self.jitter = jitter
        self.ratio = ratio

    def __call__(self, img):
        w, h = img.size

        # pad with white:
        img = transforms.functional.pad(img, self.jitter, fill=255)

        # crop at random (x, y):
        x = self.jitter + random.randint(-self.jitter, self.jitter)
        y = self.jitter + random.randint(-self.jitter, self.jitter)

        # randomize aspect ratio:
        size_w = w * random.uniform(1 - self.ratio, 1 + self.ratio)
        size = (h, int(size_w))
        img = transforms.functional.resized_crop(
            img,
            y, x, h, w,
            size)
        return img
>>>>>>> 4f5af012


class Preprocessor:

    def __init__(self, data_path, img_height):
        forms = load_metadata(data_path)

        # Build the token-to-index and index-to-token maps:
        tokens = set()
        for _, form in forms.items():
            for line in form:
                tokens.update(line["text"])
        self.index_to_tokens = sorted(list(tokens))
        self.tokens_to_index = { t : i
            for i, t in enumerate(self.index_to_tokens)}
        self.img_height = img_height
<<<<<<< HEAD

    def compute_size(self, box, line):
        x, y, w, h = box
        in_size = (self.img_height, int((self.img_height / h) * w))
        out_size = len(line)
        return in_size, out_size
=======
>>>>>>> 4f5af012

    @property
    def num_classes(self):
        return len(self.index_to_tokens)

    def to_index(self, line):
        return torch.tensor([self.tokens_to_index[t] for t in line])

    def to_text(self, indices):
        return "".join(self.index_to_tokens[i] for i in indices)


def load_metadata(data_path):
    forms = collections.defaultdict(list)
    with open(os.path.join(data_path, "lines.txt"), 'r') as fid:
        lines = (l.strip().split() for l in fid if l[0] != "#")
        for line in lines:
            text = " ".join(line[8:])
            # remove garbage tokens:
            text = text.replace("#", "")
            text = re.sub(r"\|+", "|", text)
            form_key = "-".join(line[0].split("-")[:-1])
            forms[form_key].append({
                "key" : line[0],
                "box" : tuple(int(val) for val in line[4:8]),
                "text" : text,
            })
    return forms


if __name__ == "__main__":
    import argparse
    parser = argparse.ArgumentParser(description='Compute data stats.')
    parser.add_argument('--data_path', type=str,
        help='Path to dataset.')
    args = parser.parse_args()

    preprocessor = Preprocessor(args.data_path, 64)
    trainset = Dataset(args.data_path, preprocessor, split="train")
    valset = Dataset(args.data_path, preprocessor, split="validation")
    testset = Dataset(args.data_path, preprocessor, split="test")

    # Compute mean and var stats:
    images = torch.cat([trainset[i][0] for i in range(len(trainset))], dim=2)
    mean = torch.mean(images)
    std = torch.std(images)
    print(f"Data mean {mean} and standard deviation {std}.")<|MERGE_RESOLUTION|>--- conflicted
+++ resolved
@@ -38,20 +38,10 @@
         self.transforms = []
         if split == "train":
             self.transforms.extend([
-<<<<<<< HEAD
-                RandomResizeCrop(preprocessor.img_height),
-                transforms.RandomRotation(2, fill=(256,)),
-                transforms.ColorJitter(0.5, 0.5, 0.5, 0.5),
-            ])
-        else:
-            self.transforms.append(ResizeCrop(preprocessor.img_height))
-
-=======
                 RandomResizeCrop(),
                 transforms.RandomRotation(2, fill=(255,)),
                 transforms.ColorJitter(0.5, 0.5, 0.5, 0.5),
             ])
->>>>>>> 4f5af012
         self.transforms.extend([
             transforms.ToTensor(),
             transforms.Normalize(mean=[0.912], std=[0.168]),
@@ -81,14 +71,8 @@
         return [image.size for image, text in self.dataset]
 
     def __getitem__(self, index):
-<<<<<<< HEAD
-        img_file, box, text = self.dataset[index]
-        img = PIL.Image.open(img_file)
-        inputs = self.transforms((img, box))
-=======
         img, text = self.dataset[index]
         inputs = self.transforms(img)
->>>>>>> 4f5af012
         outputs = self.preprocessor.to_index(text)
         return inputs, outputs
 
@@ -96,21 +80,6 @@
         return len(self.dataset)
 
 
-<<<<<<< HEAD
-class ResizeCrop:
-
-    def __init__(self, img_height):
-        self.img_height = img_height
-
-    def __call__(self, args):
-        img, box = args
-        x, y, w, h = box
-        size = (self.img_height, int((self.img_height / h) * w))
-        return transforms.functional.resized_crop(
-            img,
-            y, x, h, w,
-            size)
-=======
 def load_image(example):
     img_file, box, height = example
     img = PIL.Image.open(img_file)
@@ -120,32 +89,10 @@
         img,
         y, x, h, w,
         size)
->>>>>>> 4f5af012
 
 
 class RandomResizeCrop:
 
-<<<<<<< HEAD
-    def __init__(self, img_height, jitter=10, ratio=0.5):
-        self.img_height = img_height
-        self.jitter = jitter
-        self.ratio = ratio
-
-    def __call__(self, args):
-        img, box = args
-        # add some jitter to x, y, w, h:
-        box = [b + random.randint(-self.jitter, self.jitter) for b in box]
-        x, y, w, h = box
-
-        # randomize aspect ratio:
-        size_w = (self.img_height / h) * w
-        size_w *= random.uniform(1 - self.ratio, 1 + self.ratio)
-        size = (self.img_height, int(size_w))
-        return transforms.functional.resized_crop(
-            img,
-            y, x, h, w,
-            size)
-=======
     def __init__(self, jitter=10, ratio=0.5):
         self.jitter = jitter
         self.ratio = ratio
@@ -168,7 +115,6 @@
             y, x, h, w,
             size)
         return img
->>>>>>> 4f5af012
 
 
 class Preprocessor:
@@ -185,15 +131,6 @@
         self.tokens_to_index = { t : i
             for i, t in enumerate(self.index_to_tokens)}
         self.img_height = img_height
-<<<<<<< HEAD
-
-    def compute_size(self, box, line):
-        x, y, w, h = box
-        in_size = (self.img_height, int((self.img_height / h) * w))
-        out_size = len(line)
-        return in_size, out_size
-=======
->>>>>>> 4f5af012
 
     @property
     def num_classes(self):
